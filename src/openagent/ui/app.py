--- conflicted
+++ resolved
@@ -117,7 +117,6 @@
     provider_key = profile_name_to_provider_key(profile)
     set_current_llm(provider_key)
 
-<<<<<<< HEAD
     msg = cl.Message(content="")
     agent_names = [member['name'] for member in members]
 
@@ -152,21 +151,6 @@
                 content = event["data"]["chunk"].content
                 if content:
                     await msg.stream_token(content)
-=======
-    try:
-        async for chunk in runnable.astream(
-                {"input": message.content},
-                config=RunnableConfig(callbacks=[cl.LangchainCallbackHandler(stream_final_answer=True)])
-        ):
-            if "output" in chunk:
-                await msg.stream_token(chunk["output"])
-            elif "messages" in chunk:
-                for message in chunk["messages"]:
-                    if isinstance(message, FunctionMessage):
-                        await handle_function_message(message, msg)
-    except Exception as e:
-        logger.exception(e)
->>>>>>> b7651cec
 
     await msg.send()
     memory.chat_memory.add_user_message(message.content)
