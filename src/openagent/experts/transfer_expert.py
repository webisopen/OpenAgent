--- conflicted
+++ resolved
@@ -7,23 +7,8 @@
 from langchain.tools import BaseTool
 from pydantic import BaseModel, Field
 
-<<<<<<< HEAD
-from openagent.experts.token_util import chain_name_to_id, get_token_data_by_key, select_best_token
-
-
-class Transfer(BaseModel):
-    # task_id: str
-    to_address: str
-    token: str
-    token_address: str
-    chain_id: str
-    amount: str
-    logoURI: str  # noqa
-    decimals: int
-=======
 from openagent.dto.mutation import Transfer
 from openagent.experts.token_util import chain_name_to_id, get_token_data_by_key, select_best_token
->>>>>>> 6a645087
 
 
 class ParamSchema(BaseModel):
