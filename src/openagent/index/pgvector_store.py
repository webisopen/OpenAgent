--- conflicted
+++ resolved
@@ -13,21 +13,13 @@
 @memoize
 def build_vector_store() -> PGVector:
     collection_name = "backend"
-<<<<<<< HEAD
-    if settings.OPENAI_API_KEY is not None:
-=======
     if settings.MODEL_NAME.startswith("gemini"):
         if settings.GOOGLE_GEMINI_API_KEY is not None:
             underlying_embeddings = GoogleGenerativeAIEmbeddings(model="models/embedding-001", google_api_key=settings.GOOGLE_GEMINI_API_KEY)
         else:
             underlying_embeddings = VertexAIEmbeddings(model_name="textembedding-gecko@003", project=settings.GOOGLE_CLOUD_PROJECT_ID)
     else:
->>>>>>> 6a645087
         underlying_embeddings = OpenAIEmbeddings(model="text-embedding-3-large")
-    elif settings.VERTEX_PROJECT_ID is not None:
-        underlying_embeddings = VertexAIEmbeddings(model_name="textembedding-gecko@003", project=settings.VERTEX_PROJECT_ID)
-    else:
-        raise ValueError("No API key provided for OpenAI or VertexAI")
     return PGVector(
         embeddings=underlying_embeddings,
         collection_name=collection_name,
