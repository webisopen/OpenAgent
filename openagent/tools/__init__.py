--- conflicted
+++ resolved
@@ -1,18 +1,12 @@
 from .coingecko import CoinGeckoTools
 from typing import Optional
 from .dsl import DSLTools
-<<<<<<< HEAD
 from .twitter import TweetGeneratorTools
+from pydantic import BaseModel
 
 __all__ = [CoinGeckoTools, DSLTools, TweetGeneratorTools]
-=======
-from pydantic import BaseModel
-
-__all__ = [CoinGeckoTools, DSLTools]
-
 
 class ToolConfig(BaseModel):
     tool_id: int
     model_id: int
-    parameters: Optional[dict] = None
->>>>>>> 68c75d83
+    parameters: Optional[dict] = None