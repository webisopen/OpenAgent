--- conflicted
+++ resolved
@@ -19,14 +19,9 @@
     "psycopg2-binary (>=2.9.10,<3.0.0)",
     "atlas-provider-sqlalchemy (>=0.2.4,<0.3.0)",
     "alembic (>=1.14.0,<2.0.0)",
-<<<<<<< HEAD
-    "tweepy (>=4.14.0,<5.0.0)",
-    "pytest (>=8.3.4,<9.0.0)",
-=======
     "eth-account (>=0.13.4,<0.14.0)",
     "web3 (>=7.7.0,<8.0.0)",
     "redis (>=5.2.1,<6.0.0)",
->>>>>>> 68c75d83
 ]
 
 [tool.poetry.group.dev.dependencies]
